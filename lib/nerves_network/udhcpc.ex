--- conflicted
+++ resolved
@@ -146,10 +146,6 @@
          state
        ) do
     dnslist = String.split(dns, " ")
-<<<<<<< HEAD
-    Logger.debug "udhcpc: bound #{ifname}: IP=#{ip}, dns=#{inspect dns} router=#{inspect router}"
-    Utils.notify(Nerves.Udhcpc, state.ifname, :bound, %{ifname: ifname, ipv4_address: ip, ipv4_broadcast: broadcast, ipv4_subnet_mask: subnet, ipv4_gateway: router, domain: domain, nameservers: dnslist})
-=======
     Logger.debug("udhcpc: bound #{ifname}: IP=#{ip}, dns=#{inspect(dns)}")
 
     Utils.notify(Nerves.Udhcpc, state.ifname, :bound, %{
@@ -162,7 +158,6 @@
       nameservers: dnslist
     })
 
->>>>>>> c8152b41
     {:noreply, state}
   end
 
@@ -171,10 +166,6 @@
          state
        ) do
     dnslist = String.split(dns, " ")
-<<<<<<< HEAD
-    Logger.debug "udhcpc: renew #{ifname}: IP=#{ip}, dns=#{inspect dns} router=#{inspect router}"
-    Utils.notify(Nerves.Udhcpc, state.ifname, :renew, %{ifname: ifname, ipv4_address: ip, ipv4_broadcast: broadcast, ipv4_subnet_mask: subnet, ipv4_gateway: router, domain: domain, nameservers: dnslist})
-=======
     Logger.debug("udhcpc: renew #{ifname}")
 
     Utils.notify(Nerves.Udhcpc, state.ifname, :renew, %{
@@ -187,7 +178,6 @@
       nameservers: dnslist
     })
 
->>>>>>> c8152b41
     {:noreply, state}
   end
 
