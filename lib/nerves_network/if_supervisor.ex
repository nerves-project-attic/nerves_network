--- conflicted
+++ resolved
@@ -6,13 +6,9 @@
 
   @moduledoc false
 
-<<<<<<< HEAD
   @type manager :: Nerves.Network.StaticManager | Nerves.Network.LinkLocalManager | Nerves.Network.DHCPManager | Nerves.Network.WiFiManager
 
-  @spec start_link(GenServer.options) :: GenServer.on_start()
-=======
   @spec start_link(GenServer.options()) :: GenServer.on_start()
->>>>>>> c8152b41
   def start_link(options \\ []) do
     {:ok, sup_pid} = Supervisor.start_link(__MODULE__, [], options)
     Logger.debug fn -> "#{__MODULE__}: sup_pid = #{inspect sup_pid}" end
@@ -23,7 +19,6 @@
     {:ok, {{:one_for_one, 10, 3600}, []}}
   end
 
-<<<<<<< HEAD
   defp restart_type(_manager = Nerves.Network.DHCPv6Manager) do
     :transient
   end
@@ -32,47 +27,45 @@
     :permanent
   end
 
-  @spec setup(Types.ifname | atom, Nerves.Network.setup_settings) :: Supervisor.on_start_child()
-=======
   @spec setup(Types.ifname() | atom, Nerves.Network.setup_settings()) ::
           Supervisor.on_start_child()
->>>>>>> c8152b41
   def setup(ifname, settings) when is_atom(ifname) do
     log_atomized_iface_error(ifname)
     setup(to_string(ifname), settings)
   end
 
-<<<<<<< HEAD
   def setup(ifname, settings) do
     manager_modules = managers(if_type(ifname), settings)
-    Logger.debug fn -> "#{__MODULE__} manager_modules: #{inspect manager_modules}" end
+    Logger.debug("manager_modules: #{inspect manager_modules}")
 
     children =
       for manager <- manager_modules  do
         child_name = pname(ifname, manager)
         worker(manager, [ifname, settings, [name: child_name]], [id: {pname(ifname), child_name}, restart: restart_type(manager)])
       end
-    Logger.debug fn -> "#{__MODULE__} children: #{inspect children}" end
-
-    result = {:ok, for child <- children do
-                      Logger.debug  fn -> "#{__MODULE__} Starting child: #{inspect child}..." end
-                      retval = Supervisor.start_child(__MODULE__, child)
-                      Logger.debug  fn -> "#{__MODULE__}    retval = #{inspect retval}..." end
-                      retval
-                    end #For child <- children
-      }
-
-    Logger.debug fn -> "#{__MODULE__} setup result: #{inspect result}" end
-    result
+    Logger.debug("#{__MODULE__} children: #{inspect children}")
+
+    {:ok, for child <- children do
+                    Logger.debug("Starting child: #{inspect child}...")
+                    retval = Supervisor.start_child(__MODULE__, child)
+                    Logger.debug("   retval = #{inspect retval}...")
+                    retval
+                  end #For child <- children
+    }
   end
 
 
   defp terminate_child(child) do
     #Child is of the following sample spec: {{:"Nerves.Network.Interface.ens33", :"Elixir.Nerves.Network.DHCPv6Manager.ens33"}, #PID<0.216.0>, :worker, [Nerves.Network.DHCPv6Manager]}
-    {{parent_name, child_name}, _pid, :worker, _} = child
-    result1 = Supervisor.terminate_child(__MODULE__, {parent_name, child_name})
-    result2 = Supervisor.delete_child(__MODULE__, {parent_name, child_name})
-    {result1, result2}
+    {{parent_name, child_name}, pid, :worker, _} = child
+    Process.alive?(pid) && GenServer.call(pid, :teardown, 30_000)
+
+    case Supervisor.terminate_child(__MODULE__, {parent_name, child_name}) do
+      :ok -> Supervisor.delete_child(__MODULE__, {parent_name, child_name})
+      er -> er
+    end
+
+    :ok
   end
 
   defp belongs_to_if(child, ifname) do
@@ -81,50 +74,26 @@
   end
 
   defp if_children(children, ifname) do
-    #Logger.debug fn -> "#{__MODULE__}: if_children(children=#{inspect children}, ifname=#{inspect ifname})" end
     Enum.filter(children, fn(child) -> belongs_to_if(child, ifname) end)
-=======
-  def setup(ifname, settings)
-      when is_atom(ifname)
-      when is_list(settings) do
-    pidname = pname(ifname)
-    manager_module = manager(if_type(ifname), settings)
-    child = worker(manager_module, [ifname, settings, [name: pidname]], id: pidname)
-    Supervisor.start_child(__MODULE__, child)
->>>>>>> c8152b41
   end
 
   @spec teardown(Types.ifname()) ::
           :ok | {:error, any} | :not_found | :simple_one_for_one | :running | :restarting
   def teardown(ifname) do
-<<<<<<< HEAD
-    Logger.debug fn -> "#{__MODULE__}: teardown(ifname = #{inspect ifname})" end
-      #foreach Supervisor.wich_children
-      sup_pid =
-        __MODULE__
-        |> Process.whereis()
-      Logger.debug fn -> "#{__MODULE__} sup_pid: #{inspect sup_pid}" end
-      if sup_pid do
-        children = Supervisor.which_children(sup_pid)
-                    |> if_children(ifname)
-        Logger.debug fn -> "#{__MODULE__} which_children: #{inspect children}" end
-        Enum.each children, fn child -> terminate_child(child) end
-        Logger.debug fn -> "#{__MODULE__} which_children: #{inspect children}" end
-      else
-        {:error, :not_started}
-      end
-=======
-    pidname = pname(ifname)
-
-    if pid = Process.whereis(pidname) do
-      Process.alive?(pid) && GenServer.call(pidname, :teardown, 30_000)
-    end
-
-    case Supervisor.terminate_child(__MODULE__, pidname) do
-      :ok -> Supervisor.delete_child(__MODULE__, pidname)
-      er -> er
-    end
->>>>>>> c8152b41
+    Logger.debug("teardown(ifname = #{inspect ifname})")
+
+    sup_pid =
+      __MODULE__
+      |> Process.whereis()
+    Logger.debug("sup_pid: #{inspect sup_pid}")
+    if sup_pid do
+      children = Supervisor.which_children(sup_pid)
+                  |> if_children(ifname)
+      Logger.debug("which_children: #{inspect children}")
+      Enum.each children, fn child -> terminate_child(child) end
+    else
+      {:error, :not_started}
+    end
   end
 
   # Support atom interface names to avoid breaking some existing
@@ -150,7 +119,6 @@
     end
   end
 
-<<<<<<< HEAD
   @spec pname(Types.ifname) :: atom
   defp pname(ifname) when is_atom(ifname) do
     ifname
@@ -218,10 +186,6 @@
   #There currently is only one manager for WiFi
   defp managers(:wireless, _settings) do
     [Nerves.Network.WiFiManager]
-=======
-  @spec pname(Types.ifname()) :: atom
-  defp pname(ifname) do
-    String.to_atom("Nerves.Network.Interface." <> ifname)
   end
 
   # Return the appropriate interface manager based on the interface's type
@@ -250,7 +214,6 @@
 
   defp manager(:wireless, _settings) do
     Nerves.Network.WiFiManager
->>>>>>> c8152b41
   end
 
   @spec if_type(Types.ifname()) :: :wired | :wireless
